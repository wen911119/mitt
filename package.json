--- conflicted
+++ resolved
@@ -1,11 +1,6 @@
 {
-<<<<<<< HEAD
-  "name": "mitt-block",
-  "version": "2.1.3",
-=======
   "name": "mitt",
   "version": "3.0.0",
->>>>>>> 13905bd4
   "description": "Tiny 200b functional Event Emitter / pubsub.",
   "module": "dist/mitt.mjs",
   "main": "dist/mitt.js",
