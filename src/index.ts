export type EventType = string | symbol;

// An event handler can take an optional event argument
// and should not return a value
export type Handler<T = unknown> = (event: T) => void;
export type WildcardHandler<T = Record<string, unknown>> = (
	type: keyof T,
	event: T[keyof T]
) => void;

// An array of all currently registered event handlers for a type
export type EventHandlerList<T = unknown> = Array<Handler<T>>;
export type WildCardEventHandlerList<T = Record<string, unknown>> = Array<WildcardHandler<T>>;

// A map of event types and their corresponding event handlers.
export type EventHandlerMap<Events extends Record<EventType, unknown>> = Map<
	keyof Events | '*',
	EventHandlerList<Events[keyof Events]> | WildCardEventHandlerList<Events>
>;

export interface Emitter<Events extends Record<EventType, unknown>> {
	all: EventHandlerMap<Events>;

	on<Key extends keyof Events>(type: Key, handler: Handler<Events[Key]>): void;
	on(type: '*', handler: WildcardHandler<Events>): void;

	off<Key extends keyof Events>(type: Key, handler: Handler<Events[Key]>): void;
	off(type: '*', handler: WildcardHandler<Events>): void;

	emit<Key extends keyof Events>(type: Key, event: Events[Key]): void;
	emit<Key extends keyof Events>(type: undefined extends Events[Key] ? Key : never): void;
}

/**
 * Mitt: Tiny (~200b) functional event emitter / pubsub.
 * @name mitt
 * @returns {Mitt}
 */
export default function mitt<Events extends Record<EventType, unknown>>(
	all?: EventHandlerMap<Events>
): Emitter<Events> {
	type GenericEventHandler =
		| Handler<Events[keyof Events]>
		| WildcardHandler<Events>;
	all = all || new Map();

	return {

		/**
		 * A Map of event names to registered handler functions.
		 */
		all,

		/**
		 * Register an event handler for the given type.
		 * @param {string|symbol} type Type of event to listen for, or `'*'` for all events
		 * @param {Function} handler Function to call in response to given event
		 * @memberOf mitt
		 */
		on<Key extends keyof Events>(type: Key, handler: GenericEventHandler) {
			const handlers: Array<GenericEventHandler> | undefined = all!.get(type);
			const added = handlers && handlers.push(handler);
			if (!added) {
				all!.set(type, [handler] as EventHandlerList<Events[keyof Events]>);
			}
		},

		/**
		 * Remove an event handler for the given type.
		 * @param {string|symbol} type Type of event to unregister `handler` from, or `'*'`
		 * @param {Function} handler Handler function to remove
		 * @memberOf mitt
		 */
		off<Key extends keyof Events>(type: Key, handler: GenericEventHandler) {
			const handlers: Array<GenericEventHandler> | undefined = all!.get(type);
			if (handlers) {
				handlers.splice(handlers.indexOf(handler) >>> 0, 1);
			}
		},

		/**
		 * Invoke all handlers for the given type.
		 * If present, `'*'` handlers are invoked after type-matched handlers.
		 *
		 * Note: Manually firing '*' handlers is not supported.
		 *
		 * @param {string|symbol} type The event type to invoke
		 * @param {Any} [evt] Any value (object is recommended and powerful), passed to each handler
		 * @memberOf mitt
		 */
<<<<<<< HEAD
		emit<Key extends keyof Events>(type: Key, evt?: Events[Key]) {
			((all!.get(type) || []) as EventHandlerList<Events[keyof Events]>)
				.slice()
				.map((handler) => {
					handler(evt!);
				});
			((all!.get('*') || []) as WildCardEventHandlerList<Events>)
				.slice()
				.map((handler) => {
					handler(type, evt!);
				});
=======
		emit<T = any>(type: EventType, evt?: T) {
			let handlers = all.get(type);
			handlers && (handlers as EventHandlerList).slice().map((handler) => { handler(evt); });

			handlers = all.get('*');
			handlers && (handlers as WildCardEventHandlerList).slice().map((handler) => { handler(type, evt); });
>>>>>>> 2d59261b
		}
	};
}<|MERGE_RESOLUTION|>--- conflicted
+++ resolved
@@ -88,26 +88,24 @@
 		 * @param {Any} [evt] Any value (object is recommended and powerful), passed to each handler
 		 * @memberOf mitt
 		 */
-<<<<<<< HEAD
 		emit<Key extends keyof Events>(type: Key, evt?: Events[Key]) {
-			((all!.get(type) || []) as EventHandlerList<Events[keyof Events]>)
-				.slice()
-				.map((handler) => {
-					handler(evt!);
-				});
-			((all!.get('*') || []) as WildCardEventHandlerList<Events>)
-				.slice()
-				.map((handler) => {
-					handler(type, evt!);
-				});
-=======
-		emit<T = any>(type: EventType, evt?: T) {
-			let handlers = all.get(type);
-			handlers && (handlers as EventHandlerList).slice().map((handler) => { handler(evt); });
+			let handlers = all!.get(type);
+			if (handlers) {
+				(handlers as EventHandlerList<Events[keyof Events]>)
+					.slice()
+					.map((handler) => {
+						handler(evt!);
+					});
+			}
 
-			handlers = all.get('*');
-			handlers && (handlers as WildCardEventHandlerList).slice().map((handler) => { handler(type, evt); });
->>>>>>> 2d59261b
+			handlers = all!.get('*');
+			if (handlers) {
+				(handlers as WildCardEventHandlerList<Events>)
+					.slice()
+					.map((handler) => {
+						handler(type, evt!);
+					});
+			}
 		}
 	};
 }